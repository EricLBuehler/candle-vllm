#![warn(clippy::cast_lossless)]
use candle::Result;
use candle_core as candle;
use clap::Subcommand;
use openai::pipelines::{
    pipeline::{DefaultLoader, SpecificConfig},
    ModelLoader,
};

#[derive(Debug, Subcommand)]
pub enum ModelSelected {
    /// Select the llama model (default llama2-7b).
    Llama {
        /// Control the application of repeat penalty for the last n tokens
        #[arg(long)]
        repeat_last_n: Option<usize>,

        #[arg(long)]
        penalty: Option<f32>,
    },

    /// Select the phi2 model (default 2.7b).
    Phi2 {
        /// Control the application of repeat penalty for the last n tokens
        #[arg(long)]
        repeat_last_n: Option<usize>,

        #[arg(long)]
        penalty: Option<f32>,
    },

    /// Select the phi2 model (default 2.7b).
    Phi2 {
        /// Control the application of repeat penalty for the last n tokens
        #[arg(long)]
        repeat_last_n: usize,
    },

    /// Select the phi3 model (default 3.8b).
    Phi3 {
        /// Control the application of repeat penalty for the last n tokens
        #[arg(long)]
<<<<<<< HEAD
        repeat_last_n: Option<usize>,

        #[arg(long)]
        temperature: Option<f32>,
=======
        repeat_last_n: usize,

        #[arg(long)]
        temperature: Option<f64>,
>>>>>>> 5d620545

        #[arg(long)]
        top_p: Option<f64>,

        #[arg(long)]
        top_k: Option<usize>,
<<<<<<< HEAD

        #[arg(long)]
        penalty: Option<f32>,
=======
>>>>>>> 5d620545
    },

    /// Select the qwen model (default 1.8b).
    Qwen2 {
        /// Control the application of repeat penalty for the last n tokens
        #[arg(long)]
<<<<<<< HEAD
        repeat_last_n: Option<usize>,

        #[arg(long)]
        temperature: Option<f32>,
=======
        repeat_last_n: usize,

        #[arg(long)]
        temperature: Option<f64>,
>>>>>>> 5d620545

        #[arg(long)]
        top_p: Option<f64>,

        #[arg(long)]
        top_k: Option<usize>,
<<<<<<< HEAD

        #[arg(long)]
        penalty: Option<f32>,
=======
>>>>>>> 5d620545
    },

    /// Select the gemma model (default 2b).
    Gemma {
        /// Control the application of repeat penalty for the last n tokens
        #[arg(long)]
        repeat_last_n: Option<usize>,

        #[arg(long)]
        penalty: Option<f32>,
    },

    /// Select the mistral model (default 7b).
    Mistral {
        /// Control the application of repeat penalty for the last n tokens
        #[arg(long)]
        repeat_last_n: Option<usize>,

        #[arg(long)]
        penalty: Option<f32>,
    },

    /// Select the mistral model (default 7b).
    Mistral {
        /// Control the application of repeat penalty for the last n tokens
        #[arg(long)]
        repeat_last_n: usize,
    },
}

impl ToString for ModelSelected {
    fn to_string(&self) -> String {
        match self {
<<<<<<< HEAD
            ModelSelected::Llama {
                repeat_last_n: _,
                penalty: _,
            } => "llama".to_string(),
            ModelSelected::Phi2 {
                repeat_last_n: _,
                penalty: _,
            } => "phi2".to_string(),
=======
            ModelSelected::Llama { repeat_last_n: _ } => "llama".to_string(),
            ModelSelected::Phi2 { repeat_last_n: _ } => "phi2".to_string(),
>>>>>>> 5d620545
            ModelSelected::Phi3 {
                repeat_last_n: _,
                temperature: _,
                top_k: _,
                top_p: _,
<<<<<<< HEAD
                penalty: _,
=======
>>>>>>> 5d620545
            } => "phi3".to_string(),
            ModelSelected::Qwen2 {
                repeat_last_n: _,
                temperature: _,
                top_k: _,
                top_p: _,
<<<<<<< HEAD
                penalty: _,
            } => "qwen2".to_string(),
            ModelSelected::Gemma {
                repeat_last_n: _,
                penalty: _,
            } => "gemma".to_string(),
            ModelSelected::Mistral {
                repeat_last_n: _,
                penalty: _,
            } => "mistral".to_string(),
=======
            } => "qwen2".to_string(),
            ModelSelected::Gemma { repeat_last_n: _ } => "gemma".to_string(),
            ModelSelected::Mistral { repeat_last_n: _ } => "mistral".to_string(),
>>>>>>> 5d620545
        }
    }
}

pub fn get_model_loader<'a>(
    selected_model: ModelSelected,
    model_id: Option<String>,
) -> (Box<dyn ModelLoader<'a>>, String) {
    match selected_model {
        ModelSelected::Llama {
            repeat_last_n,
            penalty,
        } => (
            Box::new(DefaultLoader::new(
<<<<<<< HEAD
                SpecificConfig::new(repeat_last_n, None, None, None, penalty),
=======
                SpecificConfig::new(repeat_last_n, None, None, None),
>>>>>>> 5d620545
                "llama".to_string(),
            )),
            if model_id.is_some() {
                model_id.unwrap()
            } else {
                "meta-llama/Llama-2-7b-chat-hf".to_string()
            },
        ),
<<<<<<< HEAD
        ModelSelected::Phi2 {
            repeat_last_n,
            penalty,
        } => (
            Box::new(DefaultLoader::new(
                SpecificConfig::new(repeat_last_n, None, None, None, penalty),
                "phi2".to_string(),
            )),
            if model_id.is_some() {
                model_id.unwrap()
            } else {
                "microsoft/microsoft/phi-2".to_string()
            },
        ),
        ModelSelected::Phi3 {
            repeat_last_n,
            temperature,
            top_k,
            top_p,
            penalty,
        } => (
            Box::new(DefaultLoader::new(
                SpecificConfig::new(repeat_last_n, temperature, top_k, top_p, penalty),
=======
        ModelSelected::Phi2 { repeat_last_n } => (
            Box::new(DefaultLoader::new(
                SpecificConfig::new(repeat_last_n, None, None, None),
                "phi2".to_string(),
            )),
            if model_id.is_some() {
                model_id.unwrap()
            } else {
                "microsoft/microsoft/phi-2".to_string()
            },
        ),
        ModelSelected::Phi3 {
            repeat_last_n,
            temperature,
            top_k,
            top_p,
        } => (
            Box::new(DefaultLoader::new(
                SpecificConfig::new(repeat_last_n, temperature, top_k, top_p),
>>>>>>> 5d620545
                "phi3".to_string(),
            )),
            if model_id.is_some() {
                model_id.unwrap()
            } else {
                "microsoft/Phi-3-mini-4k-instruct".to_string()
            },
        ),
        ModelSelected::Qwen2 {
            repeat_last_n,
            temperature,
            top_k,
            top_p,
<<<<<<< HEAD
            penalty,
        } => (
            Box::new(DefaultLoader::new(
                SpecificConfig::new(repeat_last_n, temperature, top_k, top_p, penalty),
=======
        } => (
            Box::new(DefaultLoader::new(
                SpecificConfig::new(repeat_last_n, temperature, top_k, top_p),
>>>>>>> 5d620545
                "qwen2".to_string(),
            )),
            if model_id.is_some() {
                model_id.unwrap()
            } else {
                "Qwen/Qwen1.5-1.8B-Chat".to_string()
            },
        ),
        ModelSelected::Gemma {
            repeat_last_n,
            penalty,
        } => (
            Box::new(DefaultLoader::new(
<<<<<<< HEAD
                SpecificConfig::new(repeat_last_n, None, None, None, penalty),
=======
                SpecificConfig::new(repeat_last_n, None, None, None),
>>>>>>> 5d620545
                "gemma".to_string(),
            )),
            if model_id.is_some() {
                model_id.unwrap()
            } else {
                "google/gemma-2b-it".to_string()
            },
        ),
<<<<<<< HEAD
        ModelSelected::Mistral {
            repeat_last_n,
            penalty,
        } => (
            Box::new(DefaultLoader::new(
                SpecificConfig::new(repeat_last_n, None, None, None, penalty),
=======
        ModelSelected::Mistral { repeat_last_n } => (
            Box::new(DefaultLoader::new(
                SpecificConfig::new(repeat_last_n, None, None, None),
>>>>>>> 5d620545
                "mistral".to_string(),
            )),
            if model_id.is_some() {
                model_id.unwrap()
            } else {
                "mistralai/Mistral-7B-Instruct-v0.3".to_string()
            },
        ),
    }
}

pub fn log_warning(message: &str) {
    eprintln!("Warning at {:?}: '{}'", chrono::offset::Utc::now(), message);
}

pub fn hub_load_local_safetensors(
    path: &String,
    json_file: &str,
) -> Result<Vec<std::path::PathBuf>> {
    println!("{:}", path.to_owned() + json_file);
    let jsfile = std::fs::File::open(path.to_owned() + json_file)?;
    let json: serde_json::Value = serde_json::from_reader(&jsfile).map_err(candle::Error::wrap)?;
    let weight_map = match json.get("weight_map") {
        None => panic!("no weight map in {json_file:?}"),
        Some(serde_json::Value::Object(map)) => map,
        Some(_) => panic!("weight map in {json_file:?} is not a map"),
    };
    let mut safetensors_files = Vec::<std::path::PathBuf>::new();
    for value in weight_map.values() {
        if let Some(file) = value.as_str() {
            safetensors_files.insert(0, (path.to_owned() + file).into());
        }
    }
    Ok(safetensors_files)
}

pub mod backend;
pub mod openai;
pub mod paged_attention;
pub mod scheduler;<|MERGE_RESOLUTION|>--- conflicted
+++ resolved
@@ -40,58 +40,38 @@
     Phi3 {
         /// Control the application of repeat penalty for the last n tokens
         #[arg(long)]
-<<<<<<< HEAD
         repeat_last_n: Option<usize>,
 
         #[arg(long)]
         temperature: Option<f32>,
-=======
-        repeat_last_n: usize,
-
-        #[arg(long)]
-        temperature: Option<f64>,
->>>>>>> 5d620545
 
         #[arg(long)]
         top_p: Option<f64>,
 
         #[arg(long)]
         top_k: Option<usize>,
-<<<<<<< HEAD
-
-        #[arg(long)]
-        penalty: Option<f32>,
-=======
->>>>>>> 5d620545
+
+        #[arg(long)]
+        penalty: Option<f32>,
     },
 
     /// Select the qwen model (default 1.8b).
     Qwen2 {
         /// Control the application of repeat penalty for the last n tokens
         #[arg(long)]
-<<<<<<< HEAD
         repeat_last_n: Option<usize>,
 
         #[arg(long)]
         temperature: Option<f32>,
-=======
-        repeat_last_n: usize,
-
-        #[arg(long)]
-        temperature: Option<f64>,
->>>>>>> 5d620545
 
         #[arg(long)]
         top_p: Option<f64>,
 
         #[arg(long)]
         top_k: Option<usize>,
-<<<<<<< HEAD
-
-        #[arg(long)]
-        penalty: Option<f32>,
-=======
->>>>>>> 5d620545
+
+        #[arg(long)]
+        penalty: Option<f32>,
     },
 
     /// Select the gemma model (default 2b).
@@ -125,7 +105,6 @@
 impl ToString for ModelSelected {
     fn to_string(&self) -> String {
         match self {
-<<<<<<< HEAD
             ModelSelected::Llama {
                 repeat_last_n: _,
                 penalty: _,
@@ -134,26 +113,18 @@
                 repeat_last_n: _,
                 penalty: _,
             } => "phi2".to_string(),
-=======
-            ModelSelected::Llama { repeat_last_n: _ } => "llama".to_string(),
-            ModelSelected::Phi2 { repeat_last_n: _ } => "phi2".to_string(),
->>>>>>> 5d620545
             ModelSelected::Phi3 {
                 repeat_last_n: _,
                 temperature: _,
                 top_k: _,
                 top_p: _,
-<<<<<<< HEAD
-                penalty: _,
-=======
->>>>>>> 5d620545
+                penalty: _,
             } => "phi3".to_string(),
             ModelSelected::Qwen2 {
                 repeat_last_n: _,
                 temperature: _,
                 top_k: _,
                 top_p: _,
-<<<<<<< HEAD
                 penalty: _,
             } => "qwen2".to_string(),
             ModelSelected::Gemma {
@@ -164,11 +135,6 @@
                 repeat_last_n: _,
                 penalty: _,
             } => "mistral".to_string(),
-=======
-            } => "qwen2".to_string(),
-            ModelSelected::Gemma { repeat_last_n: _ } => "gemma".to_string(),
-            ModelSelected::Mistral { repeat_last_n: _ } => "mistral".to_string(),
->>>>>>> 5d620545
         }
     }
 }
@@ -183,11 +149,7 @@
             penalty,
         } => (
             Box::new(DefaultLoader::new(
-<<<<<<< HEAD
-                SpecificConfig::new(repeat_last_n, None, None, None, penalty),
-=======
-                SpecificConfig::new(repeat_last_n, None, None, None),
->>>>>>> 5d620545
+                SpecificConfig::new(repeat_last_n, None, None, None, penalty),
                 "llama".to_string(),
             )),
             if model_id.is_some() {
@@ -196,7 +158,6 @@
                 "meta-llama/Llama-2-7b-chat-hf".to_string()
             },
         ),
-<<<<<<< HEAD
         ModelSelected::Phi2 {
             repeat_last_n,
             penalty,
@@ -220,50 +181,23 @@
         } => (
             Box::new(DefaultLoader::new(
                 SpecificConfig::new(repeat_last_n, temperature, top_k, top_p, penalty),
-=======
-        ModelSelected::Phi2 { repeat_last_n } => (
-            Box::new(DefaultLoader::new(
-                SpecificConfig::new(repeat_last_n, None, None, None),
-                "phi2".to_string(),
-            )),
-            if model_id.is_some() {
-                model_id.unwrap()
-            } else {
-                "microsoft/microsoft/phi-2".to_string()
-            },
-        ),
-        ModelSelected::Phi3 {
+                "phi3".to_string(),
+            )),
+            if model_id.is_some() {
+                model_id.unwrap()
+            } else {
+                "microsoft/Phi-3-mini-4k-instruct".to_string()
+            },
+        ),
+        ModelSelected::Qwen2 {
             repeat_last_n,
             temperature,
             top_k,
             top_p,
-        } => (
-            Box::new(DefaultLoader::new(
-                SpecificConfig::new(repeat_last_n, temperature, top_k, top_p),
->>>>>>> 5d620545
-                "phi3".to_string(),
-            )),
-            if model_id.is_some() {
-                model_id.unwrap()
-            } else {
-                "microsoft/Phi-3-mini-4k-instruct".to_string()
-            },
-        ),
-        ModelSelected::Qwen2 {
-            repeat_last_n,
-            temperature,
-            top_k,
-            top_p,
-<<<<<<< HEAD
             penalty,
         } => (
             Box::new(DefaultLoader::new(
                 SpecificConfig::new(repeat_last_n, temperature, top_k, top_p, penalty),
-=======
-        } => (
-            Box::new(DefaultLoader::new(
-                SpecificConfig::new(repeat_last_n, temperature, top_k, top_p),
->>>>>>> 5d620545
                 "qwen2".to_string(),
             )),
             if model_id.is_some() {
@@ -277,11 +211,7 @@
             penalty,
         } => (
             Box::new(DefaultLoader::new(
-<<<<<<< HEAD
-                SpecificConfig::new(repeat_last_n, None, None, None, penalty),
-=======
-                SpecificConfig::new(repeat_last_n, None, None, None),
->>>>>>> 5d620545
+                SpecificConfig::new(repeat_last_n, None, None, None, penalty),
                 "gemma".to_string(),
             )),
             if model_id.is_some() {
@@ -290,18 +220,12 @@
                 "google/gemma-2b-it".to_string()
             },
         ),
-<<<<<<< HEAD
         ModelSelected::Mistral {
             repeat_last_n,
             penalty,
         } => (
             Box::new(DefaultLoader::new(
                 SpecificConfig::new(repeat_last_n, None, None, None, penalty),
-=======
-        ModelSelected::Mistral { repeat_last_n } => (
-            Box::new(DefaultLoader::new(
-                SpecificConfig::new(repeat_last_n, None, None, None),
->>>>>>> 5d620545
                 "mistral".to_string(),
             )),
             if model_id.is_some() {
