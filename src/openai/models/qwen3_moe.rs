use super::{rotary_emb::ScalingRotaryEmbedding, Config, MoEConfig};
use crate::backend::progress::{ProgressLike, ProgressReporter};
use crate::candle::quantized::QTensor;
use crate::openai::distributed::shard;
use crate::openai::distributed::AllReduce;
use crate::openai::distributed::{
    embedding, rms_norm, rms_norm_with_dtype, Comm, ReplicatedLinear, TensorParallelColumnLinear,
    TensorParallelRowLinear, VarBuilder,
};
use crate::openai::models::linear::LinearX as Linear;
use crate::openai::models::QwenMoEConfig;
use crate::paged_attention::input_metadata::InputMetadata;
use crate::paged_attention::PagedAttention;
use candle::{DType, Device, IndexOp, Module, Result, Tensor, D};
use candle_core as candle;
use candle_core::quantized::GgmlDType;
use candle_core::quantized::QMatMul;
use candle_nn::var_builder::Shard;
use candle_nn::RmsNorm;
use std::iter::zip;
use std::path::PathBuf;
use std::rc::Rc;
use std::sync::{Arc, RwLock};

impl Qwen3MoE {
    pub fn load_config(filename: &PathBuf, isq: Option<String>) -> Result<Config> {
        let mut config = Config::load_config(filename.clone())?;
        config.head_dim = Some(
            config
                .head_dim
                .unwrap_or(config.hidden_size / config.num_attention_heads),
        );
        config.num_key_value_heads = Some(
            config
                .num_key_value_heads
                .unwrap_or(config.num_attention_heads),
        );
        config.max_seq_len = config.max_position_embeddings.unwrap_or(config.max_seq_len);
        config.attention_bias = Some(config.attention_bias.unwrap_or(true));
        if config.quantization_config.is_some() {
            config.quant = Some(
                config
                    .quantization_config
                    .as_ref()
                    .unwrap()
                    .quant_method
                    .clone(),
            );
        } else if isq.is_some() {
            config.quant = Some(isq.unwrap().to_string());
        }

        match std::fs::read(filename) {
            Ok(f) => {
                let cfg: QwenMoEConfig =
                    serde_json::from_slice(&f).map_err(candle_core::Error::wrap)?;
                config.moe_config = Some(MoEConfig::QwenMoE(cfg));
            }
            Err(e) => panic!("Unable to load MoE config from file {:?}!", e),
        }
        Ok(config)
    }
}

struct Mlp {
    gate_proj: TensorParallelColumnLinear,
    up_proj: TensorParallelColumnLinear,
    down_proj: TensorParallelRowLinear,
    act_fn: candle_nn::Activation,
}

impl Mlp {
    fn new(cfg: &Config, intermediate_size: usize, vb: VarBuilder, comm: Rc<Comm>) -> Result<Self> {
        let hidden_sz = cfg.hidden_size;
        // let intermediate_sz = cfg.intermediate_size;

        let gate_proj = TensorParallelColumnLinear::load_with_hints(
            hidden_sz,
            intermediate_size,
            false,
            vb.pp("gate_proj"),
            comm.clone(),
            &cfg.quant,
            &cfg.quantization_config,
        )?;
        let up_proj = TensorParallelColumnLinear::load_with_hints(
            hidden_sz,
            intermediate_size,
            false,
            vb.pp("up_proj"),
            comm.clone(),
            &cfg.quant,
            &cfg.quantization_config,
        )?;
        let down_proj = TensorParallelRowLinear::load_with_hints(
            intermediate_size,
            hidden_sz,
            false,
            vb.pp("down_proj"),
            comm,
            &cfg.quant,
            &cfg.quantization_config,
        )?;
        Ok(Self {
            gate_proj,
            up_proj,
            down_proj,
            act_fn: cfg.hidden_act.unwrap(),
        })
    }
}

impl Module for Mlp {
    fn forward(&self, xs: &Tensor) -> Result<Tensor> {
        let lhs = self.act_fn.forward(&self.gate_proj.forward(xs)?)?;
        let rhs = self.up_proj.forward(xs)?;
        self.down_proj.forward(&(&lhs * &rhs)?)
    }
}

struct Moe {
    gate: Linear,
    experts: Vec<Mlp>,
    norm_topk_prob: bool,
    num_experts_per_tok: usize,
}

impl Moe {
    fn new(cfg: &Config, vb: VarBuilder, comm: Rc<Comm>) -> Result<Self> {
        let moe_cfg = if let Some(MoEConfig::QwenMoE(moe_cfg)) = &cfg.moe_config {
            moe_cfg.clone()
        } else {
            candle::bail!("Expected QwenMoEConfig")
        };
        let num_experts = moe_cfg.num_experts.unwrap();
        let ws = vb.pp("gate").get_with_hints_dtype(
            (num_experts, cfg.hidden_size),
            "weight",
            Shard::default(),
            DType::F32,
        )?;
        let gate = Linear::new(ws, None, &None, &None);

        let experts_vb = vb.pp("experts");
        let mut experts = Vec::with_capacity(num_experts);
        for i in 0..num_experts {
            experts.push(Mlp::new(
                cfg,
                moe_cfg.moe_intermediate_size,
                experts_vb.pp(format!("{}", i).as_str()).clone(),
                comm.clone(),
            )?);
        }

        Ok(Self {
            gate,
            experts,
            norm_topk_prob: moe_cfg.norm_topk_prob,
            num_experts_per_tok: moe_cfg.num_experts_per_tok,
        })
    }

    fn forward(&self, xs: &Tensor) -> Result<Tensor> {
        let (batch, seq_len, hidden_dim) = xs.dims3()?;
        let xs = xs.reshape(((), hidden_dim))?;
        let router_logits = self.gate.forward(&xs.to_dtype(DType::F32)?)?;
        let routing_weights = candle_nn::ops::softmax_last_dim(&router_logits)?;

        let experts_per_tok = routing_weights
            .arg_sort_last_dim(false)?
            .narrow(D::Minus1, 0, self.num_experts_per_tok)?
            .contiguous()?;

        let routing_weights = routing_weights.gather(&experts_per_tok, D::Minus1)?;

        let routing_weights = routing_weights.to_vec2::<f32>()?;
        let experts_per_tok = experts_per_tok.to_vec2::<u32>()?;
        let mut top_x = vec![vec![]; self.experts.len()];
        let mut selected_experts = vec![vec![]; self.experts.len()];
        for (row_idx, (rw, expert_idxs)) in routing_weights
            .iter()
            .zip(experts_per_tok.iter())
            .enumerate()
        {
            let sum_rw = rw.iter().sum::<f32>();
            for (&rw, &expert_idx) in rw.iter().zip(expert_idxs.iter()) {
                top_x[expert_idx as usize].push(row_idx as u32);
                let rw = if self.norm_topk_prob { rw / sum_rw } else { rw };
                selected_experts[expert_idx as usize].push(rw)
            }
        }

        let mut ys = xs.zeros_like()?;
        for (expert_idx, expert_layer) in self.experts.iter().enumerate() {
            let top_x = &top_x[expert_idx];
            if top_x.is_empty() {
                continue;
            }
            let top_x = Tensor::new(top_x.as_slice(), xs.device())?;
            let selected_experts =
                Tensor::new(selected_experts[expert_idx].as_slice(), xs.device())?
                    .reshape(((), 1))?
                    .to_dtype(xs.dtype())?;
            let current_state = xs.index_select(&top_x, 0)?.reshape(((), hidden_dim))?;
            let current_hidden_states = expert_layer
                .forward(&current_state.unsqueeze(0)?)?
                .squeeze(0)?;
            let current_hidden_states = current_hidden_states.broadcast_mul(&selected_experts)?;
            ys = ys.index_add(&top_x, &current_hidden_states, 0)?;
        }
        ys = ys.reshape((batch, seq_len, hidden_dim))?;
        Ok(ys)
    }
}

struct FusedMoe {
    gate: Linear,
    gate_experts: QMatMul,
    up_experts: QMatMul,
    down_experts: QMatMul,
    act: candle_nn::Activation,
    norm_topk_prob: bool,
    num_experts_per_tok: usize,
    all_reduce: AllReduce,
    world_size: usize,
}

impl FusedMoe {
    fn new(cfg: &Config, vb: VarBuilder, comm: Rc<Comm>) -> Result<Self> {
        let moe_cfg = if let Some(MoEConfig::QwenMoE(moe_cfg)) = &cfg.moe_config {
            moe_cfg.clone()
        } else {
            candle::bail!("Expected QwenMoEConfig")
        };

        let num_experts = moe_cfg.num_experts.unwrap();

        let quant_type = match cfg.quant.as_ref().unwrap().as_str() {
            "q4_0" => GgmlDType::Q4_0,
            "q4_1" => GgmlDType::Q4_1,
            "q5_0" => GgmlDType::Q5_0,
            "q5_1" => GgmlDType::Q5_1,
            "q8_0" => GgmlDType::Q8_0,
            "q2k" => GgmlDType::Q2K,
            "q3k" => GgmlDType::Q3K,
            "q4k" => GgmlDType::Q4K,
            "q5k" => GgmlDType::Q5K,
            "q6k" => GgmlDType::Q6K,
            _ => panic!("Unsupported GGML data type!"),
        };

        let block_size = quant_type.block_size();

        let ws = vb.pp("gate").get_with_hints_dtype(
            (num_experts, cfg.hidden_size),
            "weight",
            Shard::default(),
            DType::F32,
        )?;
        let gate = Linear::new(ws, None, &None, &None);

        let experts_vb = vb.pp("experts");
        let mut gate_experts = Vec::with_capacity(num_experts);
        let mut up_experts = Vec::with_capacity(num_experts);
        let mut down_experts = Vec::with_capacity(num_experts);

        let moe_intermediate_chunk =
            if moe_cfg.moe_intermediate_size / comm.world_size() % block_size != 0 {
                ((moe_cfg.moe_intermediate_size / comm.world_size() + block_size - 1) / block_size)
                    * block_size
            } else {
                moe_cfg.moe_intermediate_size / comm.world_size()
            };

        //pack experts
        for i in 0..num_experts {
            let experts_vb = experts_vb.pp(format!("{}", i).as_str());
            let (gate_expert, up_expert, down_expert) = if moe_cfg.moe_intermediate_size
                / comm.world_size()
                % block_size
                != 0
            {
                let gate_expert = experts_vb.pp("gate_proj").get_with_hints(
                    (moe_cfg.moe_intermediate_size, cfg.hidden_size),
                    "weight",
                    Shard::default(),
                )?;
                let up_expert = experts_vb.pp("up_proj").get_with_hints(
                    (moe_cfg.moe_intermediate_size, cfg.hidden_size),
                    "weight",
                    Shard::default(),
                )?;
                let down_expert = experts_vb.pp("down_proj").get_with_hints(
                    (cfg.hidden_size, moe_cfg.moe_intermediate_size),
                    "weight",
                    Shard::default(),
                )?;

                let (gate_expert, up_expert, down_expert) = if comm.rank() * moe_intermediate_chunk
                    + moe_intermediate_chunk
                    < moe_cfg.moe_intermediate_size
                {
                    (
                        gate_expert.narrow(
                            0,
                            comm.rank() * moe_intermediate_chunk,
                            moe_intermediate_chunk,
                        )?,
                        up_expert.narrow(
                            0,
                            comm.rank() * moe_intermediate_chunk,
                            moe_intermediate_chunk,
                        )?,
                        down_expert.narrow(
                            1,
                            comm.rank() * moe_intermediate_chunk,
                            moe_intermediate_chunk,
                        )?,
                    )
                } else {
                    let last_remain_size =
                        moe_cfg.moe_intermediate_size - comm.rank() * moe_intermediate_chunk;
                    assert!(last_remain_size > 0 && last_remain_size % block_size == 0,
                        "Unable to split moe_intermediate_size {} into {} ranks under block_size of {}! \n \
                        \t*****Tips: you may try these gglm types: `q8_0` (recommend), `q4_0`, `q4_1`, `q5_0`, `q5_1` (with smaller block_size 32)",
                        moe_cfg.moe_intermediate_size,
                        comm.world_size(),
                        block_size
                    );
                    let gate_expert = gate_expert.narrow(
                        0,
                        comm.rank() * moe_intermediate_chunk,
                        last_remain_size,
                    )?;
                    let up_expert = up_expert.narrow(
                        0,
                        comm.rank() * moe_intermediate_chunk,
                        last_remain_size,
                    )?;
                    let down_expert = down_expert.narrow(
                        1,
                        comm.rank() * moe_intermediate_chunk,
                        last_remain_size,
                    )?;
                    (gate_expert, up_expert, down_expert)
                };
                (gate_expert, up_expert, down_expert)
            } else {
                let gate_expert = experts_vb.pp("gate_proj").get_with_hints(
                    (moe_cfg.moe_intermediate_size, cfg.hidden_size),
                    "weight",
                    shard(0, comm.rank(), comm.world_size()),
                )?;
                let up_expert = experts_vb.pp("up_proj").get_with_hints(
                    (moe_cfg.moe_intermediate_size, cfg.hidden_size),
                    "weight",
                    shard(0, comm.rank(), comm.world_size()),
                )?;
                let down_expert = experts_vb.pp("down_proj").get_with_hints(
                    (cfg.hidden_size, moe_cfg.moe_intermediate_size),
                    "weight",
                    shard(1, comm.rank(), comm.world_size()),
                )?;
                (gate_expert, up_expert, down_expert)
            };

            gate_experts.push(gate_expert);
            up_experts.push(up_expert);
            down_experts.push(down_expert);
        }
        let gate_experts = Tensor::stack(&gate_experts, 0)?;
        let up_experts = Tensor::stack(&up_experts, 0)?;
        let down_experts = Tensor::stack(&down_experts, 0)?;
        // in-situ quantization for using fused moe kernel
        let qtensor = QTensor::quantize(&gate_experts, quant_type).unwrap();
        let gate_experts = QMatMul::QTensor(Arc::new(qtensor));

        let qtensor = QTensor::quantize(&up_experts, quant_type).unwrap();
        let up_experts = QMatMul::QTensor(Arc::new(qtensor));

        //down_experts requires higher precision
        let qtensor = QTensor::quantize(&down_experts, GgmlDType::Q8_0).unwrap();
        let down_experts = QMatMul::QTensor(Arc::new(qtensor));
        let world_size = comm.world_size();

        Ok(Self {
            gate,
            gate_experts,
            up_experts,
            down_experts,
            act: candle_nn::Activation::Silu,
            norm_topk_prob: moe_cfg.norm_topk_prob,
            num_experts_per_tok: moe_cfg.num_experts_per_tok,
            all_reduce: AllReduce::new(comm),
            world_size,
        })
    }

    fn forward(&self, xs: &Tensor) -> Result<Tensor> {
        let (batch, seq_len, hidden_dim) = xs.dims3()?;
        let xs = xs.reshape(((), hidden_dim))?;
        let original_dtype = xs.dtype();
        let (num_tokens, hidden_dim) = xs.dims2()?;
        let xs = xs.to_dtype(DType::F32)?;
        let router_logits = self.gate.forward(&xs)?;
        let routing_weights = candle_nn::ops::softmax_last_dim(&router_logits)?;

        let indices = routing_weights
            .arg_sort_last_dim(false)?
            .narrow(D::Minus1, 0, self.num_experts_per_tok)?
            .contiguous()?;

        let mut scores = routing_weights.gather(&indices, D::Minus1)?;

        if self.norm_topk_prob {
            scores = scores.broadcast_div(&scores.sum_keepdim(D::Minus1)?)?;
        }

        let ys = {
            let xs = xs.reshape((num_tokens, 1, hidden_dim))?;
            let gate = self.gate_experts.indexed_moe_forward(&xs, &indices)?;
            let up = self.up_experts.indexed_moe_forward(&xs, &indices)?;
            let down_inputs = (up * gate.apply(&self.act)?)?;
            self.down_experts
                .indexed_moe_forward(&down_inputs, &indices)?
        };
        let mut ys = ys
            .broadcast_mul(&scores.unsqueeze(D::Minus1)?)?
            .sum(D::Minus2)?
            .reshape((batch, seq_len, hidden_dim))?
            .to_dtype(original_dtype)?;

        if self.world_size > 1 {
            ys = self.all_reduce.apply(&ys)?;
        }
        Ok(ys)
    }
}

enum MoeOrMlp {
    Moe(Moe),
    FusedMoe(FusedMoe),
    Mlp(Mlp),
}

impl MoeOrMlp {
    fn forward(&self, xs: &Tensor) -> Result<Tensor> {
        match self {
            Self::Mlp(m) => m.forward(xs),
            Self::Moe(m) => m.forward(xs),
            Self::FusedMoe(m) => m.forward(xs),
        }
    }
}

struct Attention {
    q_proj: TensorParallelColumnLinear,
    k_proj: TensorParallelColumnLinear,
    v_proj: TensorParallelColumnLinear,
    o_proj: TensorParallelRowLinear,
    q_norm: Option<RmsNorm>,
    k_norm: Option<RmsNorm>,
    num_heads: usize,
    num_kv_heads: usize,
    head_dim: usize,
    rotary_emb: Arc<ScalingRotaryEmbedding>,
    attn: PagedAttention,
}

impl Attention {
    fn new(
        rotary_emb: Arc<ScalingRotaryEmbedding>,
        cfg: &Config,
        vb: VarBuilder,
        comm: Rc<Comm>,
    ) -> Result<Self> {
        let hidden_sz = cfg.hidden_size;
        let num_heads = cfg.num_attention_heads;
        let num_kv_heads = cfg.num_key_value_heads.unwrap();
        let head_dim = cfg.head_dim.unwrap_or(hidden_sz / num_heads);
        let attention_bias = cfg.attention_bias.unwrap_or(false);

        let q_proj = TensorParallelColumnLinear::load_with_hints(
            hidden_sz,
            num_heads * head_dim,
            attention_bias,
            vb.pp("q_proj"),
            comm.clone(),
            &cfg.quant,
            &cfg.quantization_config,
        )?;
        let k_proj = TensorParallelColumnLinear::load_with_hints(
            hidden_sz,
            num_kv_heads * head_dim,
            attention_bias,
            vb.pp("k_proj"),
            comm.clone(),
            &cfg.quant,
            &cfg.quantization_config,
        )?;
        //v_proj requires higher precision
        let q8_0_quant = Some("q8_0".to_string());
        let v_proj = TensorParallelColumnLinear::load_with_hints(
            hidden_sz,
            num_kv_heads * head_dim,
            attention_bias,
            vb.pp("v_proj"),
            comm.clone(),
            if cfg.quant.is_some()
                && !matches!(
                    cfg.quant.as_ref().unwrap().as_str(),
                    "gptq" | "awq" | "marlin"
                )
            {
                &q8_0_quant
            } else {
                &cfg.quant
            },
            &cfg.quantization_config,
        )?;

        let o_proj = TensorParallelRowLinear::load_with_hints(
            num_heads * head_dim,
            hidden_sz,
            false,
            vb.pp("o_proj"),
            comm.clone(),
            &cfg.quant,
            &cfg.quantization_config,
        )?;

        //we use higher precision for q/k norm
        let q_norm =
            rms_norm_with_dtype(head_dim, cfg.rms_norm_eps, vb.pp("q_norm"), DType::F32).ok();
        let k_norm =
            rms_norm_with_dtype(head_dim, cfg.rms_norm_eps, vb.pp("k_norm"), DType::F32).ok();

        let attention_heads = cfg.num_attention_heads / comm.world_size();
        let kv_heads = cfg.num_key_value_heads.unwrap() / comm.world_size();
        Ok(Self {
            q_proj,
            k_proj,
            v_proj,
            o_proj,
            q_norm,
            k_norm,
            num_heads: attention_heads,
            num_kv_heads: kv_heads,
            head_dim,
            rotary_emb,
            attn: PagedAttention::new(
                attention_heads,
                head_dim,
                1. / ((head_dim as f32).sqrt()),
                Some(kv_heads),
                cfg.sliding_window,
                vb.device().clone(),
                None,
            )?,
        })
    }

    fn forward(
        &self,
        xs: &Tensor,
        attention_mask: Option<&Tensor>,
        input_positions: &[Vec<usize>],
        cache: Option<(&Tensor, &Tensor)>,
        input_metadata: &InputMetadata,
    ) -> Result<Tensor> {
        let (b_sz, seq_len, _) = xs.dims3()?;

        let query_states = self.q_proj.forward(xs)?;
        let key_states = self.k_proj.forward(xs)?;
        let value_states = self.v_proj.forward(xs)?;

        let (q, k, v) = if seq_len == 1 {
            //no need transpose for seq_len == 1, change reshape dim
            let q = query_states.reshape((b_sz, self.num_heads, seq_len, self.head_dim))?;
            let k = key_states.reshape((b_sz, self.num_kv_heads, seq_len, self.head_dim))?;
            let v = value_states.reshape((b_sz, self.num_kv_heads, seq_len, self.head_dim))?;
            (q, k, v)
        } else {
            let q = query_states
                .reshape((b_sz, seq_len, self.num_heads, self.head_dim))?
                .transpose(1, 2)?;
            let k = key_states
                .reshape((b_sz, seq_len, self.num_kv_heads, self.head_dim))?
                .transpose(1, 2)?;
            let v = value_states
                .reshape((b_sz, seq_len, self.num_kv_heads, self.head_dim))?
                .transpose(1, 2)?;
            (q, k, v.contiguous()?)
        };

        let q = q.to_dtype(DType::F32)?;
        let k = k.to_dtype(DType::F32)?;

        let (q, k) = if self.q_norm.is_some() && self.k_norm.is_some() {
            //Per‑head RMSNorm in qwen3
            let q_flat = q.flatten(0, 2)?; // (B*H, L, D) -> (BHL, D) after transpose later
            let k_flat = k.flatten(0, 2)?;
            let q_flat = self.q_norm.as_ref().unwrap().forward(&q_flat)?;
            let k_flat = self.k_norm.as_ref().unwrap().forward(&k_flat)?;
            let q = q_flat.reshape((b_sz, self.num_heads, seq_len, self.head_dim))?;
            let k = k_flat.reshape((b_sz, self.num_kv_heads, seq_len, self.head_dim))?;
            (q, k)
        } else {
            (q, k)
        };

        let (q, k) = self.rotary_emb.apply_rotary_emb(&q, &k, input_positions)?;
        let q = q.to_dtype(v.dtype())?;
        let k = k.to_dtype(v.dtype())?;

        let y = self
            .attn
            .forward(
                &q,
                &k,
                &v,
                attention_mask,
                cache.map(|(k_, _)| k_.clone()),
                cache.map(|(_, v_)| v_.clone()),
                input_metadata,
                None,
            )?
            .reshape((b_sz, seq_len, ()))?;

        let y = self.o_proj.forward(&y)?;
        Ok(y)
    }
}

struct DecoderLayer {
    self_attn: Attention,
    mlp: MoeOrMlp,
    shared_gate: Option<Linear>,
    shared_expert: Option<Mlp>,
    input_layernorm: RmsNorm,
    post_attention_layernorm: RmsNorm,
}

impl DecoderLayer {
    fn new(
        rotary_emb: Arc<ScalingRotaryEmbedding>,
        cfg: &Config,
        vb: VarBuilder,
        comm: Rc<Comm>,
        dtype: DType,
        layer_idx: usize,
    ) -> Result<Self> {
        let self_attn = Attention::new(rotary_emb, cfg, vb.pp("self_attn"), comm.clone())?;

        let moe_cfg = if let Some(MoEConfig::QwenMoE(moe_cfg)) = &cfg.moe_config {
            moe_cfg.clone()
        } else {
            candle::bail!("Expected QwenMoEConfig")
        };

        let mlp = if !moe_cfg
            .mlp_only_layers
            .as_ref()
            .unwrap()
            .contains(&layer_idx)
            && (moe_cfg.num_experts.unwrap() > 0
                && (layer_idx + 1) % moe_cfg.decoder_sparse_step.unwrap() == 0)
        {
            if cfg.quant.is_some() {
                MoeOrMlp::FusedMoe(FusedMoe::new(cfg, vb.pp("mlp").clone(), comm.clone())?)
            } else {
                MoeOrMlp::Moe(Moe::new(cfg, vb.pp("mlp").clone(), comm.clone())?)
            }
        } else {
            let mlp = Mlp::new(
                cfg,
                cfg.intermediate_size,
                vb.pp("mlp").clone(),
                comm.clone(),
            )?;

            MoeOrMlp::Mlp(mlp)
        };

        let input_layernorm =
            rms_norm(cfg.hidden_size, cfg.rms_norm_eps, vb.pp("input_layernorm"))?;
        let post_attention_layernorm = rms_norm(
            cfg.hidden_size,
            cfg.rms_norm_eps,
            vb.pp("post_attention_layernorm"),
        )?;

        //shared experts weights in Qwen2 MoE models
<<<<<<< HEAD
        let (shared_gate, shared_expert) =
            if let Some(intermediate_size) = moe_cfg.shared_expert_intermediate_size {
                if intermediate_size > 0 {
                    let ws = vb.pp("mlp.shared_expert_gate").get_with_hints_dtype(
                        (1, cfg.hidden_size),
                        "weight",
                        Default::default(),
                        dtype,
                    )?;

                    let shared_gate = Linear::new(ws, None, &None, &None);

                    let mlp = Mlp::new(
                        cfg,
                        intermediate_size,
                        vb.pp("mlp.shared_expert").clone(),
                        comm.clone(),
                    )?;
                    (Some(shared_gate), Some(mlp))
                } else {
                    (None, None)
                }
=======
        let (shared_gate, shared_expert) = if let Some(intermediate_size) =
            moe_cfg.shared_expert_intermediate_size
        {
            if intermediate_size > 0 {
                let ws = vb
                    .pp("mlp.shared_expert_gate")
                    .get_with_hints_dtype((cfg.hidden_size,), "weight", Default::default(), dtype)?
                    .reshape((1, cfg.hidden_size))?; //weight must be 2d+

                let shared_gate = Linear::new(ws, None, &None, &None);

                let mlp = Mlp::new(
                    cfg,
                    intermediate_size,
                    vb.pp("mlp.shared_expert").clone(),
                    comm.clone(),
                )?;
                (Some(shared_gate), Some(mlp))
>>>>>>> a7f49a95
            } else {
                (None, None)
            }
        } else {
            (None, None)
        };
        Ok(Self {
            self_attn,
            mlp,
            shared_gate,
            shared_expert,
            input_layernorm,
            post_attention_layernorm,
        })
    }

    fn forward(
        &self,
        xs: &Tensor,
        attention_mask: Option<&Tensor>,
        input_positions: &[Vec<usize>],
        cache: Option<(&Tensor, &Tensor)>,
        input_metadata: &InputMetadata,
    ) -> Result<Tensor> {
        let residual = xs;
        let xs = self.input_layernorm.forward(xs)?;
        let xs =
            self.self_attn
                .forward(&xs, attention_mask, input_positions, cache, input_metadata)?;
        let xs = (xs + residual)?;
        let residual = &xs;
        let xs = xs.apply(&self.post_attention_layernorm)?;
        //shared experts for Qwen2 MoE models
        let shared_output = match (&self.shared_gate, &self.shared_expert) {
            (Some(shared_gate), Some(shared_expert)) => {
                let gate = candle_nn::ops::sigmoid(&shared_gate.forward(&xs)?)?;
                let shared_output = shared_expert.forward(&xs)?;
                Some(gate.broadcast_mul(&shared_output)?)
            }
            _ => None,
        };
        let mlp_output = self.mlp.forward(&xs)?;
        if let Some(shared_output) = shared_output {
            residual + (mlp_output + shared_output)?
        } else {
            residual + mlp_output
        }
    }
}

pub struct Qwen3MoE {
    embed_tokens: candle_nn::Embedding,
    layers: Vec<DecoderLayer>,
    norm: RmsNorm,
    lm_head: ReplicatedLinear,
    device: Device,
    dtype: DType,
    cfg: Config,
}

impl Qwen3MoE {
    pub fn new(
        vb: VarBuilder,
        cfg: &Config,
        dtype: DType,
        device: &Device,
        comm: Rc<Comm>,
        progress_reporter: Arc<RwLock<ProgressReporter>>,
    ) -> Result<Self> {
        let vb_m = vb.pp("model");
        let embed_tokens = embedding(cfg.vocab_size, cfg.hidden_size, vb_m.pp("embed_tokens"))?;
        let rotary_emb = Arc::new(ScalingRotaryEmbedding::new(DType::F32, cfg, device, true)?);
        let mut layers = Vec::with_capacity(cfg.num_hidden_layers);
        let vb_l = vb_m.pp("layers");
        let reporter = progress_reporter.clone();
        for layer_idx in 0..cfg.num_hidden_layers {
            let layer = DecoderLayer::new(
                rotary_emb.clone(),
                cfg,
                vb_l.pp(layer_idx),
                comm.clone(),
                dtype,
                layer_idx,
            )?;
            layers.push(layer);
            reporter.write().unwrap().set_progress(layer_idx + 1);
        }
        let norm = rms_norm(cfg.hidden_size, cfg.rms_norm_eps, vb_m.pp("norm"))?;
        let lm_head = ReplicatedLinear::load_no_bias(
            cfg.hidden_size,
            cfg.vocab_size,
            if cfg.tie_word_embeddings {
                vb_m.pp("embed_tokens")
            } else {
                vb.pp("lm_head")
            },
            &None,
            &None,
        )?;
        Ok(Self {
            embed_tokens,
            layers,
            norm,
            lm_head,
            device: device.clone(),
            dtype,
            cfg: cfg.clone(),
        })
    }

    pub fn forward(
        &self,
        input_ids: &Tensor,
        input_positions: &[Vec<usize>],
        kv_caches: Option<&Vec<(Tensor, Tensor)>>,
        input_metadata: &InputMetadata,
    ) -> Result<Tensor> {
        let (b_size, seq_len) = input_ids.dims2()?;
        let attention_mask = if seq_len <= 1 {
            None
        } else {
            super::get_attention_casual_mask(
                &self.device,
                self.dtype,
                b_size,
                seq_len,
                input_positions,
                self.cfg.sliding_window,
            )
        };
        let mut xs = self.embed_tokens.forward(input_ids)?;

        if let Some(kv_caches) = kv_caches {
            for ((k_cache, v_cache), layer) in zip(kv_caches.iter(), self.layers.iter()) {
                xs = layer.forward(
                    &xs,
                    attention_mask.as_ref(),
                    input_positions,
                    Some((k_cache, v_cache)),
                    input_metadata,
                )?
            }
        } else {
            for layer in self.layers.iter() {
                xs = layer.forward(
                    &xs,
                    attention_mask.as_ref(),
                    input_positions,
                    None,
                    input_metadata,
                )?
            }
        }

        let xs = xs
            .i((.., seq_len - 1, ..))?
            .contiguous()?
            .apply(&self.norm)?;
        self.lm_head.forward(&xs)?.to_dtype(DType::F32)
    }

    pub fn get_config(&self) -> &Config {
        &self.cfg
    }
}<|MERGE_RESOLUTION|>--- conflicted
+++ resolved
@@ -691,7 +691,6 @@
         )?;
 
         //shared experts weights in Qwen2 MoE models
-<<<<<<< HEAD
         let (shared_gate, shared_expert) =
             if let Some(intermediate_size) = moe_cfg.shared_expert_intermediate_size {
                 if intermediate_size > 0 {
@@ -714,26 +713,6 @@
                 } else {
                     (None, None)
                 }
-=======
-        let (shared_gate, shared_expert) = if let Some(intermediate_size) =
-            moe_cfg.shared_expert_intermediate_size
-        {
-            if intermediate_size > 0 {
-                let ws = vb
-                    .pp("mlp.shared_expert_gate")
-                    .get_with_hints_dtype((cfg.hidden_size,), "weight", Default::default(), dtype)?
-                    .reshape((1, cfg.hidden_size))?; //weight must be 2d+
-
-                let shared_gate = Linear::new(ws, None, &None, &None);
-
-                let mlp = Mlp::new(
-                    cfg,
-                    intermediate_size,
-                    vb.pp("mlp.shared_expert").clone(),
-                    comm.clone(),
-                )?;
-                (Some(shared_gate), Some(mlp))
->>>>>>> a7f49a95
             } else {
                 (None, None)
             }
